language: android
jdk: oraclejdk8

android:
  components:
    - platform-tools
    - tools
<<<<<<< HEAD
    - build-tools-28.0.3
=======
    - build-tools-29.0.3
>>>>>>> 097d7473
    - android-28
    - extra-android-m2repository
  licenses:
    - 'android-sdk-preview-license-52d11cd2'
    - 'android-sdk-license-.+'
    - 'google-gdk-license-.+'

before_install:
  - yes | sdkmanager "platforms;android-28"

script: ./gradlew build<|MERGE_RESOLUTION|>--- conflicted
+++ resolved
@@ -5,11 +5,7 @@
   components:
     - platform-tools
     - tools
-<<<<<<< HEAD
     - build-tools-28.0.3
-=======
-    - build-tools-29.0.3
->>>>>>> 097d7473
     - android-28
     - extra-android-m2repository
   licenses:
