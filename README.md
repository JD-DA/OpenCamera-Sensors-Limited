--- conflicted
+++ resolved
@@ -2,9 +2,8 @@
 
 [![Build Status](https://travis-ci.org/MobileRoboticsSkoltech/OpenCamera-Sensors.svg?branch=master)](https://travis-ci.org/MobileRoboticsSkoltech/OpenCamera-Sensors)
 
-<<<<<<< HEAD
 OpenCamera Sensors is an Android application for synchronized recording of video and IMU data. It records sensor data (accelerometer, gyroscope, magnetometer) and video with frame timestamps synced to the same clock.
-=======
+
 ## Install
 
 [Get latest apk](https://github.com/MobileRoboticsSkoltech/OpenCamera-Sensors/releases/latest/download/app-release.apk)
@@ -12,7 +11,6 @@
 ## Description
 
 OpenCamera Sensors is an Android application for synchronized recording of video and IMU data. It records IMU data and video with frame timestamps synced to the same clock.
->>>>>>> a09afd29
 
 
 This project is based on [Open Camera](https://opencamera.org.uk/)  —  a popular open-source camera application with flexibility in camera parameters settings, actively supported by the community. By regular merging of Open Camera updates our app will adapt to new smartphones and APIs — this is an advantage over the other video + IMU recording applications built from scratch for Camera2API.
@@ -32,11 +30,8 @@
     - Sensor data and frame timestamps in the directory ```{VIDEO_DATE}```:
         -```{VIDEO_NAME}_gyro.csv```, data format: ```X-data, Y-data, Z-data, timestamp (ns)```
         - ```{VIDEO_NAME}_accel.csv```, data format: ```X-data, Y-data, Z-data, timestamp (ns)```
-<<<<<<< HEAD
         - ```{VIDEO_NAME}_magnetic.csv```, data format: ```X-data, Y-data, Z-data, timestamp (ns)```
-        - ```{VIDEO_NAME}_timestamps.csv```, data format: ```timestamp (ns)```    
-=======
-        - ```{VIDEO_NAME}_timestamps.csv```, data format: ```timestamp (ns)``` 
+        - ```{VIDEO_NAME}_timestamps.csv```, data format: ```timestamp (ns)```
 
 ### Remote recording
 
@@ -44,7 +39,6 @@
 - Use scripts provided in ```./api_client/``` directory to **send requests** for the application.
     - *Note: phase, which is returned by* ```start_recording``` *method, can be used to perform synchronization with external devices*
  ![remote control methods](https://www.websequencediagrams.com/files/render?link=6txhpHrdgaebT4DYz2C3SaEQjHM1esYDkJZJvPZcgCJHbRAg3c8hqcJYgOmGirze)
->>>>>>> a09afd29
 
 ## Good practices for data recording
 
